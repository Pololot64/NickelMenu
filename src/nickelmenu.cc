--- conflicted
+++ resolved
@@ -1,9 +1,5 @@
 #include <QAction>
 #include <QCoreApplication>
-<<<<<<< HEAD
-#include <QLabel>
-=======
->>>>>>> 6a23d1c1
 #include <QLayout>
 #include <QMenu>
 #include <QPushButton>
@@ -101,11 +97,7 @@
     {.sym = "_ZN28AbstractNickelMenuController18createMenuTextItemEP5QMenuRK7QStringbbS4_", .sym_new = "_nm_menu_hook", .lib = "libnickel.so.1.0.0", .out = nh_symoutptr(AbstractNickelMenuController_createMenuTextItem)}, //libnickel 4.6 * _ZN28AbstractNickelMenuController18createMenuTextItemEP5QMenuRK7QStringbbS4_
 
     // bottom nav main menu button injection (15505+)
-<<<<<<< HEAD
-    {.sym = "_ZN11MainNavViewC1EP7QWidget", .sym_new = "_nm_menu_hook_15505_main", .lib = "libnickel.so.1.0.0", .out = nh_symoutptr(MainNavView_MainNavView), .desc = "bottom nav main menu button injection (15505+)", .optional = true},  //libnickel 4.23.15505 * _ZN11MainNavViewC1EP7QWidget
-=======
     {.sym = "_ZN11MainNavViewC1EP7QWidget", .sym_new = "_nm_menu_hook2", .lib = "libnickel.so.1.0.0", .out = nh_symoutptr(MainNavView_MainNavView), .desc = "bottom nav main menu button injection (15505+)", .optional = true}, //libnickel 4.23.15505 * _ZN11MainNavViewC1EP7QWidget
->>>>>>> 6a23d1c1
 
     // null
     {0},
@@ -216,11 +208,7 @@
     return AbstractNickelMenuController_createMenuTextItem(_this, menu, label, checkable, checked, thingy);
 }
 
-<<<<<<< HEAD
-extern "C" __attribute__((visibility("default"))) void _nm_menu_hook_15505_main(MainNavView *_this, QWidget *parent) {
-=======
 extern "C" __attribute__((visibility("default"))) void _nm_menu_hook2(MainNavView *_this, QWidget *parent) {
->>>>>>> 6a23d1c1
     NM_LOG("MainNavView::MainNavView(%p, %p)", _this, parent);
     MainNavView_MainNavView(_this, parent);
 
